<<<<<<< HEAD
=======
#!/bin/sh
export NVM_DIR=${NVM_DIR:-"$HOME/.nvm"}
[ -s "$NVM_DIR/nvm.sh" ] && \. "$NVM_DIR/nvm.sh"

>>>>>>> b241e959
npx --no-install commitlint --edit $1<|MERGE_RESOLUTION|>--- conflicted
+++ resolved
@@ -1,8 +1,5 @@
-<<<<<<< HEAD
-=======
 #!/bin/sh
 export NVM_DIR=${NVM_DIR:-"$HOME/.nvm"}
 [ -s "$NVM_DIR/nvm.sh" ] && \. "$NVM_DIR/nvm.sh"
 
->>>>>>> b241e959
 npx --no-install commitlint --edit $1