![Endpoint Badge](https://img.shields.io/endpoint?url=https%3A%2F%2Fgist.githubusercontent.com%2Fzakrad%2F76be8eb437f8ba3a2f6b2ee5b7de9eb9%2Fraw%2FPike_local_market_line_coverage.json&style=flat-square) ![Static Badge](https://img.shields.io/badge/Built_with-Foundry-yellow?style=flat-square) ![Static Badge](https://img.shields.io/badge/License-MIT-blue?style=flat-square)

# Pike Market Protocol

Pike Market is a decentralized lending and borrowing protocol built for EVMs, designed to provide a secure, scalable, and flexible environment for users to manage their digital assets. It allows users to supply assets to earn yield or borrow against collateralized assets through the pToken contracts.

## Overview

In Pike Market, users can:

- **Supply** ERC-20 tokens to the protocol to receive pTokens (interest bearing tokens).
- **Borrow** assets by using pTokens as collateral.
- **Repay** loans or **redeem** their supplied assets at any time, with interest rates dynamically set based on market demand and utilization rate.
- **Liquidate** undercollateralized positions by repaying part of a borrower’s debt in exchange for a portion of their collateral with incentives.

The protocol is built using modular, upgradeable components following the [router proxy](https://github.com/Synthetixio/synthetix-router) pattern (static diamond proxy) and is based on a fork of [Compound v2](https://github.com/compound-finance/compound-protocol). This design ensuring the system can adapt and scale with evolving protocol requirements.

![Oracle System Diagram](https://i.imgur.com/jF3vkwv.jpeg)

## Contracts

Pike Market uses several core contracts to facilitate lending and borrowing:
<<<<<<< HEAD
=======

### Factory

The Factory contract is designed to automate the deployment of complete protocol instances, streamlining the creation and management of contracts for governance models to efficiently oversee their markets. Providing a higher-level abstraction above all deployed contracts within the Pike Markets ecosystem. It utilizes a timelock mechanism for each new protocol, allowing curators to manage market configurations. Over time, governance of these timelock contracts transitions to a dual-layer governance model.

![Factory System Diagram](https://i.imgur.com/XZflV1O.png)
>>>>>>> 30c21683

### pToken (pERC20)

The pToken module for managing supplied and borrowed assets. Each pToken (e.g., pUSDC, pWETH) represents a user’s stake in a lending market, and users interact with these contracts to supply and withdraw assets, or borrow and repay loans.

- **Mint**: Supply an asset to the protocol and receive pTokens in return.
- **Redeem**: Exchange pTokens back for the underlying asset.
- **Borrow**: Borrow assets against your supplied collateral.
- **Repay**: Repay borrowed assets to reclaim your collateral.

### InterestRateModel (DoubleJumpRate)

The DoubleJumpRate model is a dynamic interest rate system that adjusts borrowing costs based on the utilization rate of the market. It operates with two “kinks” or inflection points, and three distinct ranges of utilization:

- Encourage Range: In the initial low-utilization phase (e.g., up to 5%), the borrowing interest rate, incentivizing liquidity supply without immediate borrowing costs.
- Normal Range: Between the first and second kink (e.g., 5% to 95% utilization), the interest rate increases steadily as utilization rises. This gradual rate adjustment ensures a balanced cost of borrowing, responding to market demand without causing sudden price spikes.
- Discourage Range: Once the second kink is passed (e.g., beyond 95% utilization), the interest rate jumps sharply, discouraging further borrowing. This sharp increase helps protect the protocol from excessive borrowing and keeps liquidity available for withdrawals.

![3 Slope Model](https://i.imgur.com/LZdPUjs.png)

This flexible model allows the protocol to efficiently balance the demand for loans with the need to ensure sufficient liquidity, optimizing for both borrower and supplier incentives across different utilization ranges.

### RiskEngine

Responsible for risk management, analogous to the Comptroller, validates permissible user actions and prevents those that fail to meet specific risk parameters. It safeguards the system against undercollateralization by ensuring that each borrower maintains a sufficient collateral balance across all pTokens,.

### OracleEngine

The OracleEngine aggregates real-time asset price data from various sources using OracleProviders. Accurate price feeds are essential for determining borrowing limits and triggering liquidations when necessary.

### OracleProvider

The OracleProvider is responsible for retrieving price data from specific external sources. Each provider implements its own logic for fetching and managing this data, which is then supplied to the OracleEngine to ensure accurate pricing across the platform.

## Security and Audit Information

For detailed security assumptions and contracts scope, please refer to the [Audit Scope](./AUDIT.md).

### Installation

To run the Pike Market, clone the repository and install the necessary dependencies. Ensure you have [yarn](https://yarnpkg.com/lang/en/docs/install/) or [npm](https://docs.npmjs.com/cli/install) installed.

```bash
$ git clone https://github.com/nutsfinance/pike-local-markets.git
$ cd pike-local-markets
$ yarn install --lock-file # or `npm install`
```

### Build

```bash
yarn build
```

### Test

```bash
yarn test
```

## Code Coverage

```bash
yarn test:coverage
```

## Running Linters

```bash
yarn lint:check
```

## Deployment

For deployments we utilize [Cannon](https://usecannon.com/), a DevOps tool for protocols on EVMs. Cannon simplifies the deployment and upgrade processes, making it easier to manage our contracts.

- Build on base sepolia

```bash
yarn deploy:testnet # or dryrun before `yarn deploy:testnet:dryrun`
```

### Scope

```bash
Contracts
<<<<<<< HEAD
│   ├── pike-market
│   │   ├── errors
│   │   │   ├── CommonError.sol
│   │   │   ├── IRMError.sol
│   │   │   ├── PTokenError.sol
│   │   │   └── RiskEngineError.sol
│   │   ├── interfaces
│   │   │   ├── IInterestRateModel.sol
│   │   │   ├── IDoubleJumpRateModel.sol
│   │   │   ├── IOwnable.sol
│   │   │   ├── IPToken.sol
│   │   │   ├── IRBAC.sol
│   │   │   ├── IRiskEngine.sol
│   │   │   └── IUpgrade.sol
│   │   ├── modules
│   │   │   ├── InitialModuleBundle.sol
│   │   │   ├── common
│   │   │   │   ├── OwnableModule.sol
│   │   │   │   ├── RBACModule.sol
│   │   │   │   └── UpgradeModule.sol
│   │   │   ├── interestRateModel
│   │   │   │   └── DoubleJumpRateModel.sol
│   │   │   ├── pToken
│   │   │   │   └── PTokenModule.sol
│   │   │   └── riskEngine
│   │   │       └── RiskEngineModule.sol
│   │   ├── storage
│   │   │   ├── DoubleJumpRateStorage.sol
│   │   │   ├── OwnableStorage.sol
│   │   │   ├── PTokenStorage.sol
│   │   │   ├── RBACStorage.sol
│   │   │   ├── RiskEngineStorage.sol
│   │   │   ├── UpgradeStorage.sol
│   │   └── utils
│   │       ├── ExponentialNoError.sol
│   │       ├── OwnableMixin.sol
│   │       └── RBACMixin.sol
└── └── oracles
        ├── ChainlinkOracleProvider.sol
        ├── OracleEngine.sol
        ├── PythOracleProvider.sol
        └── interfaces
            ├── IOracleEngine.sol
            └── IOracleProvider.sol
=======
├── Factory.sol
├── governance
│   └── Timelock.sol
├── interfaces
│   └── IFactory.sol
├── oracles
│   ├── ChainlinkOracleProvider.sol
│   ├── OracleEngine.sol
│   ├── PythOracleProvider.sol
│   └── interfaces
│       ├── IChainlinkOracleProvider.sol
│       ├── IOracleEngine.sol
│       ├── IOracleProvider.sol
│       └── IPythOracleProvider.sol
└── pike-market
    ├── errors
    │   ├── CommonError.sol
    │   ├── IRMError.sol
    │   ├── PTokenError.sol
    │   └── RiskEngineError.sol
    ├── interfaces
    │   ├── IDoubleJumpRateModel.sol
    │   ├── IInterestRateModel.sol
    │   ├── IOwnable.sol
    │   ├── IPToken.sol
    │   ├── IRBAC.sol
    │   ├── IRiskEngine.sol
    │   └── IUpgrade.sol
    ├── modules
    │   ├── InitialModuleBeacon.sol
    │   ├── InitialModuleBundle.sol
    │   ├── common
    │   │   ├── OwnableModule.sol
    │   │   ├── RBACModule.sol
    │   │   └── UpgradeModule.sol
    │   ├── interestRateModel
    │   │   └── DoubleJumpRateModel.sol
    │   ├── pToken
    │   │   └── PTokenModule.sol
    │   └── riskEngine
    │       └── RiskEngineModule.sol
    ├── storage
    │   ├── DoubleJumpRateStorage.sol
    │   ├── OwnableStorage.sol
    │   ├── PTokenStorage.sol
    │   ├── RBACStorage.sol
    │   ├── RiskEngineStorage.sol
    │   └── UpgradeStorage.sol
    └── utils
        ├── ExponentialNoError.sol
        ├── OwnableMixin.sol
        └── RBACMixin.sol
>>>>>>> 30c21683
```<|MERGE_RESOLUTION|>--- conflicted
+++ resolved
@@ -20,15 +20,12 @@
 ## Contracts
 
 Pike Market uses several core contracts to facilitate lending and borrowing:
-<<<<<<< HEAD
-=======
 
 ### Factory
 
 The Factory contract is designed to automate the deployment of complete protocol instances, streamlining the creation and management of contracts for governance models to efficiently oversee their markets. Providing a higher-level abstraction above all deployed contracts within the Pike Markets ecosystem. It utilizes a timelock mechanism for each new protocol, allowing curators to manage market configurations. Over time, governance of these timelock contracts transitions to a dual-layer governance model.
 
 ![Factory System Diagram](https://i.imgur.com/XZflV1O.png)
->>>>>>> 30c21683
 
 ### pToken (pERC20)
 
@@ -115,52 +112,6 @@
 
 ```bash
 Contracts
-<<<<<<< HEAD
-│   ├── pike-market
-│   │   ├── errors
-│   │   │   ├── CommonError.sol
-│   │   │   ├── IRMError.sol
-│   │   │   ├── PTokenError.sol
-│   │   │   └── RiskEngineError.sol
-│   │   ├── interfaces
-│   │   │   ├── IInterestRateModel.sol
-│   │   │   ├── IDoubleJumpRateModel.sol
-│   │   │   ├── IOwnable.sol
-│   │   │   ├── IPToken.sol
-│   │   │   ├── IRBAC.sol
-│   │   │   ├── IRiskEngine.sol
-│   │   │   └── IUpgrade.sol
-│   │   ├── modules
-│   │   │   ├── InitialModuleBundle.sol
-│   │   │   ├── common
-│   │   │   │   ├── OwnableModule.sol
-│   │   │   │   ├── RBACModule.sol
-│   │   │   │   └── UpgradeModule.sol
-│   │   │   ├── interestRateModel
-│   │   │   │   └── DoubleJumpRateModel.sol
-│   │   │   ├── pToken
-│   │   │   │   └── PTokenModule.sol
-│   │   │   └── riskEngine
-│   │   │       └── RiskEngineModule.sol
-│   │   ├── storage
-│   │   │   ├── DoubleJumpRateStorage.sol
-│   │   │   ├── OwnableStorage.sol
-│   │   │   ├── PTokenStorage.sol
-│   │   │   ├── RBACStorage.sol
-│   │   │   ├── RiskEngineStorage.sol
-│   │   │   ├── UpgradeStorage.sol
-│   │   └── utils
-│   │       ├── ExponentialNoError.sol
-│   │       ├── OwnableMixin.sol
-│   │       └── RBACMixin.sol
-└── └── oracles
-        ├── ChainlinkOracleProvider.sol
-        ├── OracleEngine.sol
-        ├── PythOracleProvider.sol
-        └── interfaces
-            ├── IOracleEngine.sol
-            └── IOracleProvider.sol
-=======
 ├── Factory.sol
 ├── governance
 │   └── Timelock.sol
@@ -213,5 +164,4 @@
         ├── ExponentialNoError.sol
         ├── OwnableMixin.sol
         └── RBACMixin.sol
->>>>>>> 30c21683
 ```